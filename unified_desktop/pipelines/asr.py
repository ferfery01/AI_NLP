--- conflicted
+++ resolved
@@ -44,22 +44,14 @@
 
     def __init__(
         self,
-<<<<<<< HEAD
         model_id: str = "openai/whisper-tiny.en",
-=======
-        model_id: str = "distil-whisper/distil-medium.en",
->>>>>>> d4459087
         chunk_length_s: Optional[int] = 15,
         batch_size: Optional[int] = 4,
         torch_dtype: Optional[torch.dtype] = None,
         device: Optional[Union[str, torch.device]] = None,
     ) -> None:
-        self.model_id = model_id
         self.chunk_length_s = chunk_length_s
         self.batch_size = batch_size
-        self.torch_dtype = torch_dtype
-        if torch_dtype is None:
-            self.torch_dtype = torch.float16 if torch.cuda.is_available() else torch.float32
         super().__init__(model_id=model_id, torch_dtype=torch_dtype, device=device)
 
     def _validate_args(self) -> None:
