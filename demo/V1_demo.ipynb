{
 "cells": [
  {
   "cell_type": "code",
   "execution_count": null,
   "metadata": {},
   "outputs": [],
   "source": [
    "import random\n",
    "from pprint import pprint\n",
    "\n",
    "import ipywidgets as widgets\n",
    "import pandas as pd\n",
    "import torch\n",
    "import whisper\n",
<<<<<<< HEAD
    "from IPython.display import Audio, clear_output, display\n",
    "\n",
    "from unified_desktop import RESOURCES_DIR\n",
    "from unified_desktop.core.utils.io_utils import get_matching_files_in_dir\n",
    "from unified_desktop.pipelines import (\n",
    "    UDIntentClassifier,\n",
    "    UDSpeechEmotionRecognizer,\n",
=======
    "from IPython.display import clear_output, display\n",
    "from transformers import logging\n",
    "\n",
    "from unified_desktop import RESOURCES_DIR\n",
    "from unified_desktop.pipelines import (\n",
    "    UDIntentClassification,\n",
    "    UDSentimentDetector,\n",
>>>>>>> 777f46b2
    "    UDSpeechRecognizer,\n",
    ")\n",
    "\n",
    "pd.options.display.max_colwidth = 100\n",
    "\n",
    "logging.set_verbosity_error()\n",
    "%load_ext autoreload\n",
    "%autoreload 2\n",
    "clear_output()"
   ]
  },
  {
   "cell_type": "code",
   "execution_count": null,
   "metadata": {},
   "outputs": [],
   "source": [
    "# Cuda dropdown\n",
    "CUDA_OPTIONS = [torch.device(\"cuda\", idx) for idx in range(torch.cuda.device_count())]\n",
    "device_dropdown = widgets.Dropdown(\n",
    "    options=[\"cpu\"] + CUDA_OPTIONS,\n",
    "    value=\"cpu\",\n",
    "    description=\"Device:\",\n",
    ")\n",
    "display(device_dropdown)"
   ]
  },
  {
   "attachments": {},
   "cell_type": "markdown",
   "metadata": {},
   "source": [
    "## Automatic Speech Recognition (ASR)"
   ]
  },
  {
   "cell_type": "code",
   "execution_count": null,
   "metadata": {},
   "outputs": [],
   "source": [
    "def update_asr_obj(change):\n",
    "    global asrObj\n",
    "    clear_output()\n",
    "    display(model_dropdown_ASR, device_dropdown)\n",
    "    asrObj = UDSpeechRecognizer(\n",
    "        name=model_dropdown_ASR.value, device=device_dropdown.value\n",
    "    )\n",
    "    print(\n",
    "        f\"Loaded model: {model_dropdown_ASR.value} on device: {device_dropdown.value}\"\n",
    "    )\n",
    "\n",
    "\n",
    "# Dropdown for OpenAI Whisper models\n",
    "model_dropdown_ASR = widgets.Dropdown(\n",
    "    options=whisper.available_models(),\n",
    "    value=\"tiny.en\",\n",
    "    description=\"ModelName:\",\n",
    ")\n",
    "\n",
    "# Attach the update function to the dropdown\n",
    "model_dropdown_ASR.observe(update_asr_obj, names=\"value\")\n",
    "device_dropdown.observe(update_asr_obj, names=\"value\")\n",
    "\n",
    "# Display the widgets and initialize asrObj\n",
    "display(model_dropdown_ASR)\n",
    "asrObj = UDSpeechRecognizer(name=model_dropdown_ASR.value, device=device_dropdown.value)"
   ]
  },
  {
   "cell_type": "code",
   "execution_count": null,
   "metadata": {},
   "outputs": [],
   "source": [
    "# Audio file to transcribe\n",
    "audio_file = (\n",
    "    RESOURCES_DIR\n",
    "    / \"call-center-sample-en_US\"\n",
    "    / \"en_US_7a4f56d7-9aca-4ed5-96b9-9c9c36b8a3ac.wav\"\n",
    ")\n",
    "audio = Audio(filename=audio_file)\n",
    "display(audio)\n",
    "\n",
    "# Use fp16 if on CUDA, else fp32\n",
    "fp16 = device_dropdown.value in CUDA_OPTIONS\n",
    "\n",
    "# Transcribe the audio file\n",
    "transcribed_text = asrObj(audio_file, verbose=True, fp16=fp16)\n",
    "pprint(transcribed_text)"
   ]
  },
  {
   "cell_type": "markdown",
   "metadata": {},
   "source": [
    "## Speech Emotion Recognition (SER)"
   ]
  },
  {
   "cell_type": "code",
   "execution_count": null,
   "metadata": {},
   "outputs": [],
   "source": [
    "def update_ser_obj(change):\n",
    "    global serObj\n",
    "    clear_output()\n",
    "    display(device_dropdown)\n",
    "    serObj = UDSpeechEmotionRecognizer(device=device_dropdown.value)\n",
    "    print(f\"Loaded SER model on device: {device_dropdown.value}\")\n",
    "\n",
    "\n",
    "device_dropdown = widgets.Dropdown(\n",
    "    options=[\"cpu\"] + CUDA_OPTIONS,\n",
    "    value=\"cpu\",\n",
    "    description=\"Device:\",\n",
    ")\n",
    "\n",
    "# Attach the update function to the dropdown\n",
    "device_dropdown.observe(update_ser_obj, names=\"value\")\n",
    "\n",
    "# Display the widgets and initialize serObj\n",
    "serObj = UDSpeechEmotionRecognizer(device=device_dropdown.value)\n",
    "clear_output()"
   ]
  },
  {
   "cell_type": "code",
   "execution_count": null,
   "metadata": {},
   "outputs": [],
   "source": [
    "# Recognize the emotion in the audio file\n",
    "emotion_pred_per_audio = {}\n",
    "for audio_file in get_matching_files_in_dir(\n",
    "    RESOURCES_DIR / \"emotions-sample-en\", \"*.wav\"\n",
    "):\n",
    "    emotion_pred_per_audio[audio_file] = serObj(audio_file)\n",
    "    clear_output()\n",
    "\n",
    "# Display the audio file and the recognized emotion\n",
    "for audio_file, emotion_pred in emotion_pred_per_audio.items():\n",
    "    audio = Audio(filename=audio_file)\n",
    "    display(audio)\n",
    "    print(f\"Emotion: {emotion_pred.label}, Score: {emotion_pred.score:.3f}\")"
   ]
  },
  {
   "cell_type": "markdown",
   "metadata": {},
   "source": [
    "# Intent Detection"
   ]
  },
  {
   "cell_type": "code",
   "execution_count": null,
   "metadata": {},
   "outputs": [],
   "source": [
    "def model_obj(change):\n",
    "    global intentObj\n",
    "    clear_output()\n",
    "    display(model_dropdown_intent, device_dropdown)\n",
    "    intentObj = UDIntentClassifier(\n",
    "        name=model_dropdown_intent.value, device=device_dropdown.value\n",
    "    )\n",
    "    print(\n",
    "        f\"Loaded model: {model_dropdown_intent.value} on device: {device_dropdown.value}\"\n",
    "    )\n",
    "\n",
    "\n",
    "# Dropdown for intentDetection transformer models. More models will be added\n",
    "model_dropdown_intent = widgets.Dropdown(\n",
    "    options=UDIntentClassifier.available_models,\n",
    "    value=\"vineetsharma/customer-support-intent-albert\",\n",
    "    description=\"ModelName:\",\n",
    ")\n",
    "\n",
    "# Attach the update function to the dropdown\n",
    "model_dropdown_intent.observe(model_obj, names=\"value\")\n",
    "device_dropdown.observe(model_obj, names=\"value\")\n",
    "\n",
    "# Display the widgets and initialize intentObj\n",
    "display(model_dropdown_intent)\n",
    "intentObj = UDIntentClassifier(\n",
    "    name=model_dropdown_intent.value, device=device_dropdown.value\n",
    ")"
   ]
  },
  {
   "cell_type": "code",
   "execution_count": null,
   "metadata": {},
   "outputs": [],
   "source": [
    "# Input text for intent detection\n",
    "excel_file = RESOURCES_DIR / \"input_text\" / \"textqueries.xlsx\"\n",
    "\n",
    "# Read the Excel file into a DataFrame\n",
    "df = pd.read_excel(excel_file)\n",
    "\n",
    "# Specify the row number (k) you want to select (replace with the desired row number)\n",
    "num_rows = df.shape[0]\n",
    "random_row_index = random.randint(0, num_rows - 1)\n",
    "selected_row = df.iloc[random_row_index]\n",
    "\n",
    "# Convert the selected row to a string\n",
    "intent_input = selected_row.to_string(index=False)\n",
    "\n",
    "# Display the selected row as a string\n",
    "print(f\"inpute query:\")\n",
    "print(intent_input, \"\\n\")\n",
    "\n",
    "# returns top_k predictions\n",
    "top_k = 2\n",
    "\n",
    "# Perform intent detection\n",
    "intent_results = intentObj(intent_input, top_k)\n",
    "\n",
    "# Print the top-k predictions and their probabilities for the intent detection\n",
    "print(f\"Top-{top_k} Intent Predictions:\")\n",
    "print(\"------------------------------------------------------\")\n",
    "print(\"| Intent                    | Probability\")\n",
    "print(\"------------------------------------------------------\")\n",
    "for items in intent_results:\n",
    "    print(f\"| {items['label']:<25} | {items['score']:.4f}\")\n",
    "print(\"------------------------------------------------------\")"
   ]
  },
  {
<<<<<<< HEAD
=======
   "cell_type": "markdown",
   "metadata": {},
   "source": [
    "## Sentiment Dectector"
   ]
  },
  {
   "cell_type": "code",
   "execution_count": null,
   "metadata": {},
   "outputs": [],
   "source": [
    "sentiment_obj = UDSentimentDetector()"
   ]
  },
  {
>>>>>>> 777f46b2
   "cell_type": "code",
   "execution_count": null,
   "metadata": {},
   "outputs": [],
<<<<<<< HEAD
   "source": []
=======
   "source": [
    "text_inputs = [\n",
    "    \"Thank you for your support\",\n",
    "    \"Thank you for going above and beyound to address my issues\",\n",
    "    \"I have been waiting in the phone line for 20 minutes\",\n",
    "    \"I am very disspointed with this type of service\",\n",
    "]\n",
    "output_sentiment = [sentiment_obj(input_text=text_ele) for text_ele in text_inputs]\n",
    "print(output_sentiment)"
   ]
>>>>>>> 777f46b2
  }
 ],
 "metadata": {
  "kernelspec": {
   "display_name": "UnitedDesktop",
   "language": "python",
   "name": "python3"
  },
  "language_info": {
   "codemirror_mode": {
    "name": "ipython",
    "version": 3
   },
   "file_extension": ".py",
   "mimetype": "text/x-python",
   "name": "python",
   "nbconvert_exporter": "python",
   "pygments_lexer": "ipython3",
   "version": "3.10.13"
  }
 },
 "nbformat": 4,
 "nbformat_minor": 2
}<|MERGE_RESOLUTION|>--- conflicted
+++ resolved
@@ -13,23 +13,15 @@
     "import pandas as pd\n",
     "import torch\n",
     "import whisper\n",
-<<<<<<< HEAD
     "from IPython.display import Audio, clear_output, display\n",
+    "from transformers import logging\n",
     "\n",
     "from unified_desktop import RESOURCES_DIR\n",
     "from unified_desktop.core.utils.io_utils import get_matching_files_in_dir\n",
     "from unified_desktop.pipelines import (\n",
-    "    UDIntentClassifier,\n",
-    "    UDSpeechEmotionRecognizer,\n",
-=======
-    "from IPython.display import clear_output, display\n",
-    "from transformers import logging\n",
-    "\n",
-    "from unified_desktop import RESOURCES_DIR\n",
-    "from unified_desktop.pipelines import (\n",
     "    UDIntentClassification,\n",
     "    UDSentimentDetector,\n",
->>>>>>> 777f46b2
+    "    UDSpeechEmotionRecognizer,\n",
     "    UDSpeechRecognizer,\n",
     ")\n",
     "\n",
@@ -262,8 +254,6 @@
    ]
   },
   {
-<<<<<<< HEAD
-=======
    "cell_type": "markdown",
    "metadata": {},
    "source": [
@@ -280,14 +270,10 @@
    ]
   },
   {
->>>>>>> 777f46b2
-   "cell_type": "code",
-   "execution_count": null,
-   "metadata": {},
-   "outputs": [],
-<<<<<<< HEAD
-   "source": []
-=======
+   "cell_type": "code",
+   "execution_count": null,
+   "metadata": {},
+   "outputs": [],
    "source": [
     "text_inputs = [\n",
     "    \"Thank you for your support\",\n",
@@ -298,7 +284,6 @@
     "output_sentiment = [sentiment_obj(input_text=text_ele) for text_ele in text_inputs]\n",
     "print(output_sentiment)"
    ]
->>>>>>> 777f46b2
   }
  ],
  "metadata": {
